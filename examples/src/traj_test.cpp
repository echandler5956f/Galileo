#include "traj_test.h"

int main(int argc, char **argv)
{
    double q0[] = {
        0, 0, 1.0627, 0, 0, 0, 1, 0.0000, 0.0000, -0.3207, 0.7572, -0.4365,
        0.0000, 0.0000, 0.0000, -0.3207, 0.7572, -0.4365, 0.0000};

    Eigen::Map<ConfigVector> q0_vec(q0, 19);

    LeggedBody<Scalar> bot(huron_location, num_ees, end_effector_names);

    std::shared_ptr<Model> model_ptr = std::make_shared<Model>();
    *model_ptr = bot.model;

    Data data = Data(bot.model);

    // Create environment Surfaces
    std::shared_ptr<environment::EnvironmentSurfaces> surfaces = std::make_shared<environment::EnvironmentSurfaces>();
    surfaces->push_back(environment::CreateInfiniteGround());
    std::cout << "EnvironmentSurfaces created" << std::endl;

    std::shared_ptr<contact::ContactSequence> contact_sequence = std::make_shared<contact::ContactSequence>(num_ees);
    std::cout << "ContactSequence created" << std::endl;

    legged::contact::RobotEndEffectors ees = bot.getEndEffectors();
    std::cout << "RobotEndEffectors created" << std::endl;

    ADModel cmodel = bot.model.cast<ADScalar>();

    std::shared_ptr<ADModel> cmodel_ptr = std::make_shared<ADModel>();
    *cmodel_ptr = cmodel;

    ADData cdata(cmodel);
    std::cout << "ADModel and ADData created" << std::endl;

<<<<<<< HEAD
    auto nq = model.nq;
    auto nv = model.nv;
=======
    auto nq = bot.model.nq;
    auto nv = bot.model.nv;
>>>>>>> 1023a805
    std::shared_ptr<opt::LeggedRobotStates> si = std::make_shared<opt::LeggedRobotStates>(nq, nv, ees);
    std::cout << "LeggedRobotStates created" << std::endl;

    contact::ContactMode initial_mode;
    initial_mode.combination_definition = bot.getContactCombination(0b11);
    initial_mode.contact_surfaces = {0, 0};
<<<<<<< HEAD
    initial_mode.createModeDynamics(model, ees, si);
=======
    initial_mode.createModeDynamics(model_ptr, ees, si);
>>>>>>> 1023a805
    std::cout << "Initial mode created" << std::endl;

    contact_sequence->addPhase(initial_mode, 100, 0.2);
    std::cout << "Initial mode added to sequence" << std::endl;

    casadi::Function F;
    initial_mode.getModeDynamics(F);
    std::cout << "Initial mode dynamics created" << std::endl;

    casadi::SX cx = casadi::SX::sym("x", si->nx);
    casadi::SX cx2 = casadi::SX::sym("x2", si->nx);
    casadi::SX cdx = casadi::SX::sym("dx", si->ndx);
    casadi::SX cu = casadi::SX::sym("u", si->nu);
    casadi::SX cdt = casadi::SX::sym("dt");

    auto ch = si->get_ch(cx);
    auto ch_d = si->get_ch_d(cdx);
    auto cdh = si->get_cdh(cx);
    auto cdh_d = si->get_cdh_d(cdx);
    auto cq = si->get_q(cx);
    auto cq_d = si->get_q_d(cdx);
    auto cqj = si->get_qj(cx);
    auto cv = si->get_v(cx);
    auto cv_d = si->get_v_d(cdx);
    auto cvj = si->get_vj(cx);
    auto cvju = si->get_vju(cu);
    auto cwrenches = si->get_all_wrenches(cu);

    auto ch2 = si->get_ch(cx2);
    auto cdh2 = si->get_cdh(cx2);
    auto cq2 = si->get_q(cx2);
    auto cv2 = si->get_v(cx2);

<<<<<<< HEAD
    ConfigVectorAD q_AD(model.nq);
    q_AD = Eigen::Map<ConfigVectorAD>(static_cast<std::vector<ADScalar>>(cq).data(), model.nq, 1);
    
    ConfigVectorAD q2_AD(model.nq);
    q2_AD = Eigen::Map<ConfigVectorAD>(static_cast<std::vector<ADScalar>>(cq2).data(), model.nq, 1);
=======
    ConfigVectorAD q_AD(nq);
    q_AD = Eigen::Map<ConfigVectorAD>(static_cast<std::vector<ADScalar>>(cq).data(), nq, 1);

    ConfigVectorAD q2_AD(nq);
    q2_AD = Eigen::Map<ConfigVectorAD>(static_cast<std::vector<ADScalar>>(cq2).data(), nq, 1);
>>>>>>> 1023a805

    casadi::Function Fint("Fint",
                  {cx, cdx, cdt},
                  {vertcat(ch + ch_d,
                           cdh + cdh_d,
                           // cq_result, // returns different expression than python version, NO idea why
                           custom_fint(cx, cdx, cdt),
                           cv + cv_d)});

    ConfigVectorAD v_result = pinocchio::difference(cmodel, q_AD, q2_AD);
<<<<<<< HEAD
    casadi::SX cv_result(model.nv, 1);
=======
    casadi::SX cv_result(nv, 1);
>>>>>>> 1023a805
    pinocchio::casadi::copy(v_result, cv_result);

    casadi::Function Fdif("Fdif",
                  {cx, cx2, cdt},
                  {vertcat(ch2 - ch,
                           cdh2 - cdh,
                           cv_result / cdt,
                           cv2 - cv)});
<<<<<<< HEAD
    casadi::SX cq0(model.nq);
=======
    casadi::SX cq0(nq);
>>>>>>> 1023a805
    pinocchio::casadi::copy(q0_vec, cq0);

    casadi::Function L("L",
               {cx, cu},
               {1e-3 * casadi::SX::sumsqr(cvju) +
                1e-4 * casadi::SX::sumsqr(cwrenches) +
                1e1 * casadi::SX::sumsqr(cqj - cq0(casadi::Slice(7, nq)))});

    casadi::Function Phi("Phi",
                 {cx},
                 {1e2 * casadi::SX::sumsqr(cqj - cq0(casadi::Slice(7, nq)))});

    casadi::Dict opts;
    opts["ipopt.linear_solver"] = "ma97";
    opts["ipopt.ma97_order"] = "metis";
    opts["ipopt.fixed_variable_treatment"] = "make_constraint";
    opts["ipopt.max_iter"] = 5;

    std::shared_ptr<GeneralProblemData> gp_data = std::make_shared<GeneralProblemData>(Fint, Fdif, F, L, Phi);

    std::shared_ptr<ConstraintBuilder<LeggedRobotProblemData>> friction_cone_constraint_builder =
        std::make_shared<FrictionConeConstraintBuilder<LeggedRobotProblemData>>();

    std::shared_ptr<ConstraintBuilder<LeggedRobotProblemData>> velocity_constraint_builder =
        std::make_shared<VelocityConstraintBuilder<LeggedRobotProblemData>>();

    std::shared_ptr<ConstraintBuilder<LeggedRobotProblemData>> contact_constraint_builder =
        std::make_shared<ContactConstraintBuilder<LeggedRobotProblemData>>();

<<<<<<< HEAD
    std::vector<std::shared_ptr<ConstraintBuilder<LeggedRobotProblemData>>> builders = {friction_cone_constraint_builder, velocity_constraint_builder, contact_constraint_builder};

    std::shared_ptr<LeggedRobotProblemData> legged_problem_data = std::make_shared<LeggedRobotProblemData>(gp_data, surfaces, contact_sequence, si, std::make_shared<ADModel>(cmodel), std::make_shared<ADData>(cdata), ees, cx, cu, cdt, 20);
=======
    std::vector<std::shared_ptr<ConstraintBuilder<LeggedRobotProblemData>>> builders = {}; // friction_cone_constraint_builder, velocity_constraint_builder, contact_constraint_builder};

    std::shared_ptr<LeggedRobotProblemData> legged_problem_data = std::make_shared<LeggedRobotProblemData>(gp_data, surfaces, contact_sequence, si, cmodel_ptr,
                                                                                                 std::make_shared<ADData>(cdata), ees, cx, cu, cdt, 20);
>>>>>>> 1023a805

    std::vector<opt::ConstraintData> constraint_datas;
    for (auto builder : builders)
    {
        std::cout << "Building constraint" << std::endl;
        opt::ConstraintData some_data;
        builder->BuildConstraint(*legged_problem_data, 0, some_data);
        std::cout << "Built constraint" << std::endl;
        constraint_datas.push_back(some_data);
    }

    TrajectoryOpt<LeggedRobotProblemData> traj(legged_problem_data, builders, opts);

    casadi::DM X0 = casadi::DM::zeros(si->nx, 1);
    int j = 0;
    for (int i = si->nh + si->ndh; i < si->nh + si->ndh + si->nq; ++i)
    {
        X0(i) = q0_vec[j];
        ++j;
    }

    traj.init_finite_elements(1, X0);

    auto sol = traj.optimize();
    // cout << sol << endl;

    return 0;
}<|MERGE_RESOLUTION|>--- conflicted
+++ resolved
@@ -9,9 +9,6 @@
     Eigen::Map<ConfigVector> q0_vec(q0, 19);
 
     LeggedBody<Scalar> bot(huron_location, num_ees, end_effector_names);
-
-    std::shared_ptr<Model> model_ptr = std::make_shared<Model>();
-    *model_ptr = bot.model;
 
     Data data = Data(bot.model);
 
@@ -28,30 +25,18 @@
 
     ADModel cmodel = bot.model.cast<ADScalar>();
 
-    std::shared_ptr<ADModel> cmodel_ptr = std::make_shared<ADModel>();
-    *cmodel_ptr = cmodel;
-
     ADData cdata(cmodel);
     std::cout << "ADModel and ADData created" << std::endl;
 
-<<<<<<< HEAD
-    auto nq = model.nq;
-    auto nv = model.nv;
-=======
     auto nq = bot.model.nq;
     auto nv = bot.model.nv;
->>>>>>> 1023a805
     std::shared_ptr<opt::LeggedRobotStates> si = std::make_shared<opt::LeggedRobotStates>(nq, nv, ees);
     std::cout << "LeggedRobotStates created" << std::endl;
 
     contact::ContactMode initial_mode;
     initial_mode.combination_definition = bot.getContactCombination(0b11);
     initial_mode.contact_surfaces = {0, 0};
-<<<<<<< HEAD
-    initial_mode.createModeDynamics(model, ees, si);
-=======
-    initial_mode.createModeDynamics(model_ptr, ees, si);
->>>>>>> 1023a805
+    initial_mode.createModeDynamics(bot.model, ees, si);
     std::cout << "Initial mode created" << std::endl;
 
     contact_sequence->addPhase(initial_mode, 100, 0.2);
@@ -85,19 +70,11 @@
     auto cq2 = si->get_q(cx2);
     auto cv2 = si->get_v(cx2);
 
-<<<<<<< HEAD
-    ConfigVectorAD q_AD(model.nq);
-    q_AD = Eigen::Map<ConfigVectorAD>(static_cast<std::vector<ADScalar>>(cq).data(), model.nq, 1);
-    
-    ConfigVectorAD q2_AD(model.nq);
-    q2_AD = Eigen::Map<ConfigVectorAD>(static_cast<std::vector<ADScalar>>(cq2).data(), model.nq, 1);
-=======
     ConfigVectorAD q_AD(nq);
     q_AD = Eigen::Map<ConfigVectorAD>(static_cast<std::vector<ADScalar>>(cq).data(), nq, 1);
 
     ConfigVectorAD q2_AD(nq);
     q2_AD = Eigen::Map<ConfigVectorAD>(static_cast<std::vector<ADScalar>>(cq2).data(), nq, 1);
->>>>>>> 1023a805
 
     casadi::Function Fint("Fint",
                   {cx, cdx, cdt},
@@ -108,11 +85,7 @@
                            cv + cv_d)});
 
     ConfigVectorAD v_result = pinocchio::difference(cmodel, q_AD, q2_AD);
-<<<<<<< HEAD
-    casadi::SX cv_result(model.nv, 1);
-=======
     casadi::SX cv_result(nv, 1);
->>>>>>> 1023a805
     pinocchio::casadi::copy(v_result, cv_result);
 
     casadi::Function Fdif("Fdif",
@@ -121,11 +94,7 @@
                            cdh2 - cdh,
                            cv_result / cdt,
                            cv2 - cv)});
-<<<<<<< HEAD
-    casadi::SX cq0(model.nq);
-=======
     casadi::SX cq0(nq);
->>>>>>> 1023a805
     pinocchio::casadi::copy(q0_vec, cq0);
 
     casadi::Function L("L",
@@ -155,16 +124,10 @@
     std::shared_ptr<ConstraintBuilder<LeggedRobotProblemData>> contact_constraint_builder =
         std::make_shared<ContactConstraintBuilder<LeggedRobotProblemData>>();
 
-<<<<<<< HEAD
-    std::vector<std::shared_ptr<ConstraintBuilder<LeggedRobotProblemData>>> builders = {friction_cone_constraint_builder, velocity_constraint_builder, contact_constraint_builder};
-
-    std::shared_ptr<LeggedRobotProblemData> legged_problem_data = std::make_shared<LeggedRobotProblemData>(gp_data, surfaces, contact_sequence, si, std::make_shared<ADModel>(cmodel), std::make_shared<ADData>(cdata), ees, cx, cu, cdt, 20);
-=======
     std::vector<std::shared_ptr<ConstraintBuilder<LeggedRobotProblemData>>> builders = {}; // friction_cone_constraint_builder, velocity_constraint_builder, contact_constraint_builder};
 
-    std::shared_ptr<LeggedRobotProblemData> legged_problem_data = std::make_shared<LeggedRobotProblemData>(gp_data, surfaces, contact_sequence, si, cmodel_ptr,
+    std::shared_ptr<LeggedRobotProblemData> legged_problem_data = std::make_shared<LeggedRobotProblemData>(gp_data, surfaces, contact_sequence, si, std::make_shared<ADModel>(cmodel),
                                                                                                  std::make_shared<ADData>(cdata), ees, cx, cu, cdt, 20);
->>>>>>> 1023a805
 
     std::vector<opt::ConstraintData> constraint_datas;
     for (auto builder : builders)
