#pragma once

#include "galileo/legged-model/FrictionConeConstraintBuilder.h"
#include "galileo/legged-model/ContactConstraintBuilder.h"
#include "galileo/legged-model/VelocityConstraintBuilder.h"

namespace galileo
{
    namespace legged
    {
        namespace constraints
        {
            class LeggedRobotProblemData
            {
            public:
                LeggedRobotProblemData(std::shared_ptr<opt::GeneralProblemData> gp_data_,
                                       std::shared_ptr<environment::EnvironmentSurfaces> environment_surfaces,
                                       std::shared_ptr<contact::ContactSequence> contact_sequence,
                                       std::shared_ptr<opt::LeggedRobotStates> states_,
                                       std::shared_ptr<opt::ADModel> ad_model,
                                       std::shared_ptr<opt::ADData> ad_data,
                                       contact::RobotEndEffectors robot_end_effectors,
                                       casadi::SX x,
                                       casadi::SX u,
                                       casadi::SX t)
                {
                    this->gp_data = gp_data_;
                    this->states = states_;

                    this->friction_cone_problem_data.environment_surfaces = environment_surfaces;
                    this->friction_cone_problem_data.contact_sequence = contact_sequence;
                    this->friction_cone_problem_data.states = states;
                    this->friction_cone_problem_data.ad_model = ad_model;
                    this->friction_cone_problem_data.ad_data = ad_data;
                    this->friction_cone_problem_data.robot_end_effectors = robot_end_effectors;
                    this->friction_cone_problem_data.x = x;
                    this->friction_cone_problem_data.u = u;
                    this->friction_cone_problem_data.t = t;
                    this->friction_cone_problem_data.mu = 0.7;
                    this->friction_cone_problem_data.approximation_order = FrictionConeProblemData::ApproximationOrder::FIRST_ORDER;

                    this->contact_constraint_problem_data.environment_surfaces = environment_surfaces;
                    this->contact_constraint_problem_data.contact_sequence = contact_sequence;
                    this->contact_constraint_problem_data.states = states;
                    this->contact_constraint_problem_data.ad_model = ad_model;
                    this->contact_constraint_problem_data.ad_data = ad_data;
                    this->contact_constraint_problem_data.robot_end_effectors = robot_end_effectors;
                    this->contact_constraint_problem_data.x = x;
                    this->contact_constraint_problem_data.u = u;
                    this->contact_constraint_problem_data.t = t;

                    this->velocity_constraint_problem_data.environment_surfaces = environment_surfaces;
                    this->velocity_constraint_problem_data.contact_sequence = contact_sequence;
                    this->velocity_constraint_problem_data.states = states;
                    this->velocity_constraint_problem_data.ad_model = ad_model;
                    this->velocity_constraint_problem_data.ad_data = ad_data;
                    this->velocity_constraint_problem_data.robot_end_effectors = robot_end_effectors;
                    this->velocity_constraint_problem_data.x = x;
                    this->velocity_constraint_problem_data.u = u;
                    this->velocity_constraint_problem_data.t = t;
<<<<<<< HEAD
                    this->velocity_constraint_problem_data.max_footstep_offset_height = 0.075;
                    this->velocity_constraint_problem_data.corrector_kp = 1000.;
                    this->velocity_constraint_problem_data.following_leeway = 0.01;
=======
                    this->velocity_constraint_problem_data.num_knots = num_knots;
                    this->velocity_constraint_problem_data.ideal_offset_height = 0.2;
                    this->velocity_constraint_problem_data.max_following_leeway = 0.5;
                    this->velocity_constraint_problem_data.min_following_leeway = 1e-5;
>>>>>>> 55b60f26
                }
                std::shared_ptr<opt::PhaseSequence<contact::ContactMode>> phase_sequence;
                std::shared_ptr<opt::GeneralProblemData> gp_data;
                std::shared_ptr<opt::LeggedRobotStates> states;
                FrictionConeProblemData friction_cone_problem_data;
                ContactConstraintProblemData contact_constraint_problem_data;
                VelocityConstraintProblemData velocity_constraint_problem_data;
            };
        }
    }
}<|MERGE_RESOLUTION|>--- conflicted
+++ resolved
@@ -58,16 +58,9 @@
                     this->velocity_constraint_problem_data.x = x;
                     this->velocity_constraint_problem_data.u = u;
                     this->velocity_constraint_problem_data.t = t;
-<<<<<<< HEAD
-                    this->velocity_constraint_problem_data.max_footstep_offset_height = 0.075;
-                    this->velocity_constraint_problem_data.corrector_kp = 1000.;
-                    this->velocity_constraint_problem_data.following_leeway = 0.01;
-=======
-                    this->velocity_constraint_problem_data.num_knots = num_knots;
                     this->velocity_constraint_problem_data.ideal_offset_height = 0.2;
                     this->velocity_constraint_problem_data.max_following_leeway = 0.5;
                     this->velocity_constraint_problem_data.min_following_leeway = 1e-5;
->>>>>>> 55b60f26
                 }
                 std::shared_ptr<opt::PhaseSequence<contact::ContactMode>> phase_sequence;
                 std::shared_ptr<opt::GeneralProblemData> gp_data;
