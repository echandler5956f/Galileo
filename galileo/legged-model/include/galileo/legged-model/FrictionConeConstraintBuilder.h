#pragma once

#include "galileo/opt/Constraint.h"
#include "galileo/legged-model/ContactSequence.h"

namespace galileo
{
    namespace legged
    {
        namespace constraints
        {

            struct FrictionConeProblemData
            {
                std::shared_ptr<environment::EnvironmentSurfaces> environment_surfaces;
                std::shared_ptr<contact::ContactSequence> contact_sequence;
                std::shared_ptr<opt::LeggedRobotStates> states;
                std::shared_ptr<opt::ADModel> ad_model;
                std::shared_ptr<opt::ADData> ad_data;
                contact::RobotEndEffectors robot_end_effectors;
                casadi::SX x;
                casadi::SX u;
                casadi::SX t;

                float mu;

                enum ApproximationOrder
                {
                    FIRST_ORDER,
                    SECOND_ORDER
                };
                ApproximationOrder approximation_order;
            };

            /**
             * A builder for the Friction Cone Constraint.
             *
             * First Order Approximation --
             *      [ 1    0  -mu]
             *      [ 0    1  -mu]
             *      [-1    0  -mu] * Rotation * GRF  <= 0
             *      [ 0   -1  -mu]
             *      [ 0    0   -1]
             *
             *
             * Second Order Approximation --
             *                              [0   0  mu]
             *      LorentzConeConstraint ( [0   1   0] * Rotation * GRF )
             *                              [1   0   0]
             *
             *      or     [0   0  mu] * Rotation * GRF
             *               - 2norm(   [0   1   0] * Rotation * GRF  )  => 0
             *                          [1   0   0]
             *
             * "Rotation" must be a transformation such that (Rotation * unit_surface_normal = [0 0 1]).
             *
             * Applied at each knot point.
             *
             * @tparam ProblemData must contain an instance of "FrictionConeProblemData" named "friction_cone_problem_data"
             */
            template <class ProblemData>
            class FrictionConeConstraintBuilder : public opt::ConstraintBuilder<ProblemData>
            {

            public:
                FrictionConeConstraintBuilder() : opt::ConstraintBuilder<ProblemData>() {}

            private:
                /**
                 * @brief Generate bounds for a vector of points.
                 *
                 * For both approximations, each value is less than 0, with no lower bound.
                 *
                 * @param problem_data MUST CONTAIN AN INSTANCE OF "FrictionConeProblemData" NAMED "friction_cone_problem_data"
                 * @param phase_index the index of the hase
                 * @param upper_bound Lower bound of the constraint at each point
                 * @param lower_bound Upper bound of the constraint at each point
                 */
                void createBounds(const ProblemData &problem_data, int phase_index, casadi::Function &upper_bound, casadi::Function &lower_bound) const;

                /**
                 * @brief Generate a function to evaluate each point
                 *
                 * @param problem_data MUST CONTAIN AN INSTANCE OF "FrictionConeProblemData" NAMED "friction_cone_problem_data"
                 * @param phase_index the index of the phase
                 * @param G A function that evaluates the constraint at each point
                 */
                void createFunction(const ProblemData &problem_data, int phase_index, casadi::Function &G) const;

                /**
                 * @brief get the number of constraints applied to each end effector at a given state. 5 for a first order approximation, 1 for second order
                 *
                 * @param problem_data MUST CONTAIN AN INSTANCE OF "FrictionConeProblemData" NAMED "friction_cone_problem_data"
                 * @return uint
                 */
                uint getNumConstraintPerEEPerState(const ProblemData &problem_data) const;

                /**
                 * @brief Get the Casadi::Function object, G, to be applied to the end effector given by "EndEffectorID" at a knot point.
                 * For a Second Order Constraint, for instance, this is a function that returns 11 value, the result of the lorentz cone constraint.
                 * function = g( state ) @ EndEffectorID
                 */
                void createSingleEndEffectorFunction(pinocchio::FrameIndex EndEffectorID, const ProblemData &problem_data, int phase_index, const casadi::SX &u_in, casadi::SX &G_out) const;

                /**
                 * @brief getModeAtKnot gets the contact mode at the current phase
                 */
                const contact::ContactMode getModeAtPhase(const ProblemData &problem_data, int phase_index) const;

                /**
                 * @brief getContactSurfaceRotationAtMode gets a rotation matrix describing the normal to the contact surface at the current knot.
                 * If the End Effector is in contact with a surface, the result is a rotation describing the surface noraml, else it is a matrix of zeros.
                 */
                Eigen::Matrix<double, 3, 3> getContactSurfaceRotationAtMode(pinocchio::FrameIndex EndEffectorID, const ProblemData &problem_data, const contact::ContactMode &mode) const;

                /**
                 * @brief Each approximated cone constraint can be represented as an operation on a transformed "ground reaction force".
                 *           For a First order approximation, the constraint is of the form A_first_order * rotated_ground_reation_force <= 0.
                 *           For a second order approximation, this is of the form LorentzConeConstraint(A_second_order * rotated_ground_reation_force) <= 0
                 *           This function returns "A".
                 */
                Eigen::MatrixXd getConeConstraintApproximation(const ProblemData &problem_data) const;
            };

            template <class ProblemData>
            void FrictionConeConstraintBuilder<ProblemData>::createBounds(const ProblemData &problem_data, int phase_index, casadi::Function &upper_bound, casadi::Function &lower_bound) const
            {
                uint num_constraints = getNumConstraintPerEEPerState(problem_data);

                Eigen::VectorXd upper_bound_vect = Eigen::VectorXd::Constant(problem_data.friction_cone_problem_data.contact_sequence->numEndEffectorsInContactAtPhase(phase_index), casadi::inf);
                Eigen::VectorXd lower_bound_vect = Eigen::VectorXd::Constant(problem_data.friction_cone_problem_data.contact_sequence->numEndEffectorsInContactAtPhase(phase_index), 0);

                // Convert Eigen to casadi (see traj_test example)
                casadi::SX upper_bound_casadi = casadi::SX(casadi::Sparsity::dense(upper_bound_vect.rows(), 1));
                pinocchio::casadi::copy(upper_bound_vect, upper_bound_casadi);

                casadi::SX lower_bound_casadi = casadi::SX(casadi::Sparsity::dense(lower_bound_vect.rows(), 1));
                pinocchio::casadi::copy(lower_bound_vect, lower_bound_casadi);

                upper_bound = casadi::Function("upper_bound", casadi::SXVector{problem_data.friction_cone_problem_data.t}, casadi::SXVector{upper_bound_casadi});
                lower_bound = casadi::Function("lower_bound", casadi::SXVector{problem_data.friction_cone_problem_data.t}, casadi::SXVector{lower_bound_casadi});

            }

            template <class ProblemData>
            void FrictionConeConstraintBuilder<ProblemData>::createFunction(const ProblemData &problem_data, int phase_index, casadi::Function &G) const
            {
                // CREATE CASADI MAP FROM EACH END EFFECTOR
                // CreateSingleEndEffectorFunction creates a function, g(state) @ end_effector. Here, we must get the constraint for each end_effector at this knot point, and apply them to each collocation point in the knot.
                // Possibly, this would mean creating a map.
                // In doing so, we create a a function that evaluates each end effector at each collocation point in the knot segment.
                casadi::SXVector G_vec;
                casadi::SX u_in = casadi::SX::sym( "u", problem_data.friction_cone_problem_data.states->nu);
                for (auto &end_effector : problem_data.friction_cone_problem_data.robot_end_effectors)
                {
                    casadi::SX G_out;
                    createSingleEndEffectorFunction(end_effector.first, problem_data, phase_index, u_in, G_out);
                    if (!G_out.is_zero())
                    {
                        G_vec.push_back(G_out);
                    }
                }
                G = casadi::Function("G_FrictionCone", casadi::SXVector{problem_data.friction_cone_problem_data.x, u_in}, casadi::SXVector{casadi::SX::vertcat(G_vec)});
                std::cout << "G_FrictionCone: " << G << std::endl;
            }

            template <class ProblemData>
            uint FrictionConeConstraintBuilder<ProblemData>::getNumConstraintPerEEPerState(const ProblemData &problem_data) const
            {
                FrictionConeProblemData::ApproximationOrder approximation_order = problem_data.friction_cone_problem_data.approximation_order;
                if (approximation_order == FrictionConeProblemData::ApproximationOrder::SECOND_ORDER)
                {
                    return 1;
                }
                return 5;
            }

            template <class ProblemData>
            void FrictionConeConstraintBuilder<ProblemData>::createSingleEndEffectorFunction(pinocchio::FrameIndex EndEffectorID, const ProblemData &problem_data, int phase_index, const casadi::SX &u_in, casadi::SX &G_out) const
            {
                // Get the size of the constraint applied to an end effector at a state.
                uint num_contraint_per_ee_per_point = getNumConstraintPerEEPerState(problem_data);

                // Get the mode at the knot point.
                const contact::ContactMode mode = getModeAtPhase(problem_data, phase_index);
                casadi::SX x = problem_data.friction_cone_problem_data.x;
                auto it = mode.combination_definition.find(EndEffectorID);
                bool dof6 = (it != mode.combination_definition.end()) ? problem_data.friction_cone_problem_data.robot_end_effectors.find(EndEffectorID)->second->is_6d : false;

                // If the end effector is not in contact, Do not apply the constraint; the function is all zeros
                if (it != mode.combination_definition.end() && !it->second)

                {
                    // SET ALL ZEROS CASADI FUNCTION
                    //  Function = Eigen::MatrixXd::Zero(num_contraint_per_ee_per_point, 3) * GRF
                    G_out = casadi::SX(0);
                    return;
                }

                auto u_ee = problem_data.friction_cone_problem_data.states->get_f(u_in, EndEffectorID);

                Eigen::Matrix<double, 3, 3> rotation = getContactSurfaceRotationAtMode(EndEffectorID, problem_data, mode);

                Eigen::MatrixXd cone_constraint_approximation = getConeConstraintApproximation(problem_data);

                Eigen::MatrixXd rotated_cone_constraint = cone_constraint_approximation * rotation;

                FrictionConeProblemData::ApproximationOrder approximation_order = problem_data.friction_cone_problem_data.approximation_order;

                casadi::SX symbolic_rotated_cone_constraint = casadi::SX(casadi::Sparsity::dense(rotated_cone_constraint.rows(), 1));
                pinocchio::casadi::copy(rotated_cone_constraint, symbolic_rotated_cone_constraint);

                // great care must be taken in doing this to ensure that the appropriate u is passed into this function.
                auto evaluated_vector = casadi::SX::mtimes(symbolic_rotated_cone_constraint, u_ee);
                if (approximation_order == FrictionConeProblemData::ApproximationOrder::FIRST_ORDER)
                {
                    //@todo (ethan)
                    // SET CASADI FUNCTION
                    //  Function = rotated_cone_constraint * GRF(EndEffector)
                    // G_out = evaluated_vector;
                    G_out = u_ee(2);
                }
                else
                {
                    //@todo (ethan)
                    // SET CASADI FUNCTION
                    //  evaluated_vector = (rotated_cone_constraint * GRF(EndEffector))
                    //  Function = (evaluated_vector[0] - evaluated_vector.tail(2).normSquared());
                    // G_out = evaluated_vector(0) - casadi::SX::norm_2(evaluated_vector(casadi::Slice(1, 3)));
                    G_out = u_ee(2);
                }
            }

            template <class ProblemData>
            const contact::ContactMode FrictionConeConstraintBuilder<ProblemData>::getModeAtPhase(const ProblemData &problem_data, int phase_index) const
            {
                assert(problem_data.friction_cone_problem_data.contact_sequence != nullptr);
                return problem_data.friction_cone_problem_data.contact_sequence->getPhase(phase_index).mode;
            }

            template <class ProblemData>
            Eigen::Matrix<double, 3, 3> FrictionConeConstraintBuilder<ProblemData>::getContactSurfaceRotationAtMode(pinocchio::FrameIndex EndEffectorID, const ProblemData &problem_data, const contact::ContactMode &mode) const
            {
                assert(problem_data.friction_cone_problem_data.environment_surfaces != nullptr);

                environment::SurfaceID contact_surface_id = mode.getSurfaceID(EndEffectorID);

                if (contact_surface_id == environment::NO_SURFACE)
                {
                    // This is undesired behavior; for now we just return a matrix of zeros.
                    return Eigen::Matrix<double, 3, 3>::Zero();
                }

<<<<<<< HEAD
                return (*problem_data.friction_cone_problem_data.environment_surfaces)[contact_surface_id].rotation();
=======
                return (*problem_data.friction_cone_problem_data.environment_surfaces)[contact_surface_id].Rotation().transpose();
>>>>>>> 55b60f26
            }

            template <class ProblemData>
            Eigen::MatrixXd FrictionConeConstraintBuilder<ProblemData>::getConeConstraintApproximation(const ProblemData &problem_data) const
            {
                Eigen::MatrixXd cone_constraint_approximation(getNumConstraintPerEEPerState(problem_data), 3);
                FrictionConeProblemData::ApproximationOrder approximation_order = problem_data.friction_cone_problem_data.approximation_order;

                float mu = problem_data.friction_cone_problem_data.mu;
                assert(mu >= 0);

                if (approximation_order == FrictionConeProblemData::ApproximationOrder::FIRST_ORDER)
                {
                    /**
                     *  First Order Approximation --
                     *      [ 1    0  -mu]
                     *      [ 0    1  -mu]
                     *      [-1    0  -mu] * Rotation * GRF  <= 0
                     *      [ 0   -1  -mu]
                     *      [ 0    0   -1]
                     *
                     */
                    cone_constraint_approximation.block(0, 0, 2, 2) = Eigen::MatrixXd::Identity(2, 2);
                    cone_constraint_approximation.block(2, 0, 2, 2) = -Eigen::MatrixXd::Identity(2, 2);

                    cone_constraint_approximation.block(0, 2, 4, 1) = Eigen::VectorXd::Constant(4, -mu);

                    cone_constraint_approximation(4, 2) = -1;
                }
                else
                {
                    /**
                     * Second Order Approximation --
                     *                              [0   0  mu]
                     *      LorentzConeConstraint ( [0   1   0] * Rotation * GRF )
                     *                              [1   0   0]
                     */
                    cone_constraint_approximation(0, 2) = mu;
                    cone_constraint_approximation.block(1, 0, 2, 2) = Eigen::MatrixXd::Identity(2, 2);
                }

                return cone_constraint_approximation;
            }
        }
    }
}<|MERGE_RESOLUTION|>--- conflicted
+++ resolved
@@ -251,11 +251,7 @@
                     return Eigen::Matrix<double, 3, 3>::Zero();
                 }
 
-<<<<<<< HEAD
-                return (*problem_data.friction_cone_problem_data.environment_surfaces)[contact_surface_id].rotation();
-=======
                 return (*problem_data.friction_cone_problem_data.environment_surfaces)[contact_surface_id].Rotation().transpose();
->>>>>>> 55b60f26
             }
 
             template <class ProblemData>
