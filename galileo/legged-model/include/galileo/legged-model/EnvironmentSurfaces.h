--- conflicted
+++ resolved
@@ -51,11 +51,7 @@
                  * @brief Get the Inverse of the translation; used to transform points from the global frame to the surface frame.
                  * @param world_point The point to be transformed.
                  */
-<<<<<<< HEAD
-                Eigen::Matrix<double, 3, 3> rotation()
-=======
                 Eigen::VectorXd WorldToSurface(Eigen::VectorXd world_point) const
->>>>>>> 55b60f26
                 {
                     return Rotation().transpose() * (world_point - surface_transform.translation());
                 }
