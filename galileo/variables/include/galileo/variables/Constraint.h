#pragma once

#include <pinocchio/autodiff/casadi.hpp>

namespace galileo
{
    namespace variables
    {

        /**
         * @brief Data necessary to build the problem or constraints.
         * It is good practice to have a corresponding constraint specific 
         * Problem Data for any data needed to build a constraint.
         * 
         */
        struct GeneralProblemData
        {
            /**
             * @brief Construct a new Problem Data object.
             * 
             * @param Fint_ 
             * @param F_ Dynamics of the system
             * @param L_ Running cost
             * @param Phi_ Terminal cost
             */
            GeneralProblemData(casadi::Function Fint_, casadi::Function F_, casadi::Function L_, casadi::Function Phi_)
            {
                this->Fint = Fint_;
                this->F = F_;
                this->L = L_;
                this->Phi = Phi_;
            }
        
            /**
             * @brief 
             * 
             */
            casadi::Function Fint;
        
        
            /**
             * @brief 
             * 
             */
            casadi::Function F;
        
            /**
             * @brief 
             * 
             */
            casadi::Function L;
        
            /**
             * @brief 
             * 
             */
            casadi::Function Phi;
        };

        /**
         * @brief Results that describe a "built" constraint. 
         * This contains the constraint Function, Bounds, etcetera. 
         * 
         */
        struct ConstraintData
        {

            /**
             * @brief If global is true, use a map to apply the constraints across all knot points AND collocation points, and do not check flags
             * 
             */
            bool global;

            /**
             * @brief If global is false, apply the constraints at these knot points (NOT collocation points) indices
             * 
             */
            Eigen::VectorXi apply_at;

            /**
             * @brief 
             * 
             */
            casadi::Function upper_bound;

            /**
             * @brief 
             * 
             */
            casadi::Function lower_bound;

            /**
             * @brief 
             * 
             */
            casadi::Function G;
        };


        /**
         * @brief Extend this class to implement constraints.
         * 
         */
<<<<<<< HEAD
        struct DecisionData
        {

            /**
             * @brief Upper bound on decision variables.
             * 
             */
            casadi::Function upper_bound;

            /**
             * @brief Lower bound on decision variables.
             * 
             */
            casadi::Function lower_bound;

            /**
             * @brief Initial guess function for state and input as a function of time. Note that an inverse law for Fint will be used to generate the initial guess for the states.
             * 
             */
            casadi::Function initial_guess;

            /**
             * @brief Decision variables at one knot or collocation point (x, u)
             * 
             */
            casadi::SX w;
        };

        /**
         * @brief 
         * 
         */
=======
        template <class ProblemData>
>>>>>>> f18bf2ab
        class ConstraintBuilder
        {
            /**
             * @brief Construct a new Constraint Builder object
             * 
             */
            ConstraintBuilder() {}

            /**
             * @brief Destroy the Constraint Builder object
             * 
             */
            virtual ~ConstraintBuilder() = default;

            /**
             * @brief 
             * 
             * @param problem_data 
             * @param constraint_data 
             */
            void BuildConstraint(const ProblemData &problem_data, ConstraintData &constraint_data)
            {
                CreateApplyAt(problem_data, constraint_data.apply_at);
                CreateBounds(problem_data, constraint_data.upper_bound, constraint_data.lower_bound);
                CreateFunction(problem_data, constraint_data.G);
            }

            /**
             * @brief Generate flags for each knot point
             * 
             * @param problem_data 
             * @param apply_at 
             */
            virtual void CreateApplyAt(const ProblemData &problem_data, Eigen::VectorXi &apply_at) const = 0;

            /**
             * @brief Generate bounds for a vector of points
             * 
             * @param problem_data 
             * @param upper_bound 
             * @param lower_bound 
             */
            virtual void CreateBounds(const ProblemData &problem_data, casadi::Function &upper_bound, casadi::Function &lower_bound) const = 0;

            /**
             * @brief Generate a function to evaluate each point
             * 
             * @param problem_data 
             * @param G
             */
            virtual void CreateFunction(const ProblemData &problem_data, casadi::Function &G) const = 0;
        };
    };

};<|MERGE_RESOLUTION|>--- conflicted
+++ resolved
@@ -96,12 +96,10 @@
             casadi::Function G;
         };
 
-
         /**
-         * @brief Extend this class to implement constraints.
+         * @brief 
          * 
          */
-<<<<<<< HEAD
         struct DecisionData
         {
 
@@ -130,13 +128,12 @@
             casadi::SX w;
         };
 
+
         /**
-         * @brief 
+         * @brief Extend this class to implement constraints.
          * 
          */
-=======
         template <class ProblemData>
->>>>>>> f18bf2ab
         class ConstraintBuilder
         {
             /**
