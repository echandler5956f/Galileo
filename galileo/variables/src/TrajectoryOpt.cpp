--- conflicted
+++ resolved
@@ -1,22 +1,20 @@
 #include "galileo/variables/TrajectoryOpt.h"
 
-// namespace acro
-// {
-//     namespace variables
-//     {
-//         template<class ProblemData>
-//         TrajectoryOpt<ProblemData>::TrajectoryOpt(casadi::Dict opts_, States *state_indices_, ProblemData *problem)
-//         {
-//             this->opts = opts_;
-//             this->state_indices = state_indices_;
+namespace galileo
+{
+    namespace variables
+    {
+        TrajectoryOpt::TrajectoryOpt(casadi::Dict opts_, std::shared_ptr<States> state_indices_, std::shared_ptr<GeneralProblemData> problem)
+        {
+            this->opts = opts_;
+            this->state_indices = state_indices_;
 
-//             this->Fint = problem->Fint;
-//             this->F = problem->F;
-//             this->L = problem->L;
-//             this->Phi = problem->Phi;
-//         }
+            this->Fint = problem->Fint;
+            this->F = problem->F;
+            this->L = problem->L;
+            this->Phi = problem->Phi;
+        }
 
-<<<<<<< HEAD
         void TrajectoryOpt::init_finite_elements(int d, casadi::DM X0)
         {
             assert(X0.size1() == this->state_indices->nx && X0.size2() == 1 && "Initial state must be a column vector");
@@ -29,20 +27,9 @@
             this->ubw.clear();
             this->w0.clear();
             this->J = 0;
-=======
-//         template<class ProblemData>
-//         void TrajectoryOpt<ProblemData>::init_finite_elements(int d, casadi::DM X0)
-//         {
-//             this->w.clear();
-//             this->g.clear();
-//             this->lb.clear();
-//             this->ub.clear();
-//             this->J = 0;
->>>>>>> f18bf2ab
 
-//             this->all_times.clear();
+            this->all_times.clear();
 
-<<<<<<< HEAD
             casadi::MX prev_final_state = X0;
             casadi::MX prev_final_state_deviant;
             casadi::MX curr_initial_state_deviant;
@@ -152,75 +139,4 @@
             return this->all_times;
         }
     }
-}
-=======
-//             casadi::SX prev_final_state = X0;
-//             casadi::SX prev_final_state_deviant;
-//             casadi::SX curr_initial_state_deviant;
-
-//             std::vector<double> equality_back(this->state_indices->nx, 0.0);
-//             // std::size_t i = 0;
-//             printf("Starting\n");
-//             for (std::size_t i = 0; i < 1; ++i)
-//             {
-//                 auto ps = PseudospectralSegment(d, 2, 0.5, this->state_indices, this->Fint);
-//                 ps.initialize_knot_segments(prev_final_state);
-//                 /*TODO: Fill with user defined functions, and handle global/phase-dependent/time-varying constraints*/
-//                 std::vector<std::shared_ptr<ConstraintData>> G;
-//                 ps.initialize_expression_graph(this->F, this->L, G);
-//                 this->trajectory.push_back(ps);
-//                 ps.evaluate_expression_graph(this->J, this->g);
-//                 ps.fill_lb_ub(this->lb, this->ub);
-//                 ps.fill_w(this->w);
-//                 ps.fill_times(this->all_times);
-//                 if (i == 0)
-//                 {
-//                     auto curr_initial_state = ps.get_initial_state();
-//                     this->g.push_back(prev_final_state - curr_initial_state);
-//                     this->lb.insert(this->lb.end(), equality_back.begin(), equality_back.end());
-//                     this->ub.insert(this->ub.end(), equality_back.begin(), equality_back.end());
-//                 }
-//                 else if (i > 0)
-//                 {
-//                     curr_initial_state_deviant = ps.get_initial_state_deviant();
-//                     /*For general jump map functions you can use the following syntax:*/
-//                     // g.push_back(jump_map_function(casadi::SXVector{prev_final_state_deviant, curr_initial_state_deviant}).at(0));
-//                     this->g.push_back(prev_final_state_deviant - curr_initial_state_deviant);
-//                     this->lb.insert(this->lb.end(), equality_back.begin(), equality_back.end()-1);
-//                     this->ub.insert(this->ub.end(), equality_back.begin(), equality_back.end()-1);
-//                 }
-//                 prev_final_state = ps.get_final_state();
-//                 prev_final_state_deviant = ps.get_final_state_deviant();
-//                 if (i == 2)
-//                 {
-//                     /*Add terminal cost*/
-//                     this->J += this->Phi(casadi::SXVector{prev_final_state}).at(0);
-//                 }
-//                 ++i;
-//             }
-//             printf("Finished init\n");
-//         }
-
-//         template<class ProblemData>
-//         casadi::DMDict TrajectoryOpt<ProblemData>::optimize()
-//         {
-//             std::cout << "w: " << vertcat(this->w) << std::endl;
-//             std::cout << "g: " << vertcat(this->g) << std::endl;
-//             std::cout << "size w: " << vertcat(this->w).size() << std::endl;
-//             std::cout << "size g: " << vertcat(this->g).size() << std::endl;
-//             std::cout << this->lb.size() << std::endl;
-//             std::cout << this->ub.size() << std::endl;
-//             printf("HERE!!!!!!!!!!!!!!!!!!\n");
-
-//             casadi::SXDict nlp = {{"x", vertcat(this->w)},
-//                                   {"f", this->J},
-//                                   {"g", vertcat(this->g)}};
-//             this->solver = casadi::nlpsol("solver", "ipopt", nlp, this->opts);
-//             casadi::DMDict arg;
-//             arg["lbg"] = this->lb;
-//             arg["ubg"] = this->ub;
-//             return this->solver(arg);
-//         }
-//     }
-// }
->>>>>>> f18bf2ab
+}