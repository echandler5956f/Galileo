--- conflicted
+++ resolved
@@ -200,16 +200,12 @@
                 return std::make_shared<LagrangePolynomial>(U_poly);
             }
 
-<<<<<<< HEAD
+            /**
+             * @brief Get the degree
+             *
+             * @return int The degree
+             */
             int getStateDegree() const
-=======
-            /**
-             * @brief Get the degree
-             *
-             * @return int The degree
-             */
-            int getDegree() const
->>>>>>> 8641235f
             {
                 return dX_poly.d;
             }
